--- conflicted
+++ resolved
@@ -1,8 +1,4 @@
 Source: curl
-<<<<<<< HEAD
-Version: 7.55.0
-=======
 Version: 7.55.1-1
->>>>>>> fac96eb3
 Build-Depends: zlib, openssl, libssh2
 Description: A library for transferring data with URLs