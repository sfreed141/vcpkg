Source: openjpeg
<<<<<<< HEAD
Version: 2.2.0
=======
Version: 2.2.0-1
>>>>>>> fac96eb3
Description: JPEG 2000 image library<|MERGE_RESOLUTION|>--- conflicted
+++ resolved
@@ -1,7 +1,3 @@
 Source: openjpeg
-<<<<<<< HEAD
-Version: 2.2.0
-=======
 Version: 2.2.0-1
->>>>>>> fac96eb3
 Description: JPEG 2000 image library