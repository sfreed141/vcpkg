Source: arrow
<<<<<<< HEAD
Version: apache-arrow-0.4.0-2
Build-Depends: boost
=======
Version: 0.6.0
Build-Depends: boost, flatbuffers, rapidjson, zlib, lz4, brotli, zstd, snappy, gflags
>>>>>>> 557f81f5
Description: Apache Arrow is a columnar in-memory analytics layer designed to accelerate big data. It houses a set of canonical in-memory representations of flat and hierarchical data along with multiple language-bindings for structure manipulation. It also provides IPC and common algorithm implementations.<|MERGE_RESOLUTION|>--- conflicted
+++ resolved
@@ -1,9 +1,4 @@
 Source: arrow
-<<<<<<< HEAD
-Version: apache-arrow-0.4.0-2
-Build-Depends: boost
-=======
 Version: 0.6.0
 Build-Depends: boost, flatbuffers, rapidjson, zlib, lz4, brotli, zstd, snappy, gflags
->>>>>>> 557f81f5
 Description: Apache Arrow is a columnar in-memory analytics layer designed to accelerate big data. It houses a set of canonical in-memory representations of flat and hierarchical data along with multiple language-bindings for structure manipulation. It also provides IPC and common algorithm implementations.