Source: llvm
<<<<<<< HEAD
Version: 5.0.0-2
Description: The LLVM Compiler Infrastructure
Build-Depends: atlmfc
=======
Version: 5.0.0-3
Description: The LLVM Compiler Infrastructure
>>>>>>> 5236fa3c
<|MERGE_RESOLUTION|>--- conflicted
+++ resolved
@@ -1,9 +1,4 @@
 Source: llvm
-<<<<<<< HEAD
-Version: 5.0.0-2
-Description: The LLVM Compiler Infrastructure
-Build-Depends: atlmfc
-=======
 Version: 5.0.0-3
 Description: The LLVM Compiler Infrastructure
->>>>>>> 5236fa3c
+Build-Depends: atlmfc